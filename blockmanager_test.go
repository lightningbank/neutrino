package neutrino

import (
	"encoding/binary"
	"fmt"
	"io/ioutil"
	"math/rand"
	"os"
	"testing"

	"github.com/btcsuite/btcd/chaincfg"
	"github.com/btcsuite/btcd/chaincfg/chainhash"
	"github.com/btcsuite/btcd/wire"
	"github.com/btcsuite/btcutil/gcs/builder"
	"github.com/btcsuite/btcwallet/walletdb"
	"github.com/lightninglabs/neutrino/headerfs"
)

// maxHeight is the height we will generate filter headers up to.
const maxHeight = 20 * uint32(wire.CFCheckptInterval)

// setupBlockManager initialises a blockManager to be used in tests.
func setupBlockManager() (*blockManager, headerfs.BlockHeaderStore,
	*headerfs.FilterHeaderStore, func(), error) {

	// Set up the block and filter header stores.
	tempDir, err := ioutil.TempDir("", "neutrino")
	if err != nil {
		return nil, nil, nil, nil, fmt.Errorf("Failed to create "+
			"temporary directory: %s", err)
	}

	db, err := walletdb.Create("bdb", tempDir+"/weks.db")
	if err != nil {
		os.RemoveAll(tempDir)
		return nil, nil, nil, nil, fmt.Errorf("Error opening DB: %s",
			err)
	}

	hdrStore, err := headerfs.NewBlockHeaderStore(
		tempDir, db, &chaincfg.SimNetParams,
	)
	if err != nil {
		db.Close()
		return nil, nil, nil, nil, fmt.Errorf("Error creating block "+
			"header store: %s", err)
	}

	cleanUp := func() {
		defer os.RemoveAll(tempDir)
		defer db.Close()
	}

	cfStore, err := headerfs.NewFilterHeaderStore(
		tempDir, db, headerfs.RegularFilter,
		&chaincfg.SimNetParams,
	)
	if err != nil {
		cleanUp()
		return nil, nil, nil, nil, fmt.Errorf("Error creating filter "+
			"header store: %s", err)
	}

	// Set up a chain service for the block manager. Each test should set
	// custom query methods on this chain service.
	cs := &ChainService{
<<<<<<< HEAD
		BlockHeaders: hdrStore,
	}

	// Set up a blockManager with the chain service we defined.
	bm := &blockManager{
		server: cs,
		blkHeaderProgressLogger: newBlockProgressLogger(
			"Processed", "block", log,
		),
		fltrHeaderProgessLogger: newBlockProgressLogger(
			"Verified", "filter header", log,
		),
	}
	bm.newHeadersSignal = sync.NewCond(&bm.newHeadersMtx)
	bm.newFilterHeadersSignal = sync.NewCond(&bm.newFilterHeadersMtx)
=======
		chainParams:      chaincfg.SimNetParams,
		BlockHeaders:     hdrStore,
		RegFilterHeaders: cfStore,
	}

	// Set up a blockManager with the chain service we defined.
	bm, err := newBlockManager(cs)
	if err != nil {
		return nil, nil, nil, nil, fmt.Errorf("unable to create "+
			"blockmanager: %v", err)
	}
>>>>>>> 9a42f7df

	return bm, hdrStore, cfStore, cleanUp, nil
}

// headers wraps the different headers and filters used throughout the tests.
type headers struct {
	blockHeaders []headerfs.BlockHeader
	cfHeaders    []headerfs.FilterHeader
	checkpoints  []*chainhash.Hash
	filterHashes []chainhash.Hash
}

// generateHeaders generates block headers, filter header and hashes, and
// checkpoints from the given genesis. The onCheckpoint method will be called
// with the current cf header on each checkpoint to modify the derivation of
// the next interval
func generateHeaders(genesisBlockHeader *wire.BlockHeader,
	genesisFilterHeader *chainhash.Hash,
	onCheckpoint func(*chainhash.Hash)) (*headers, error) {

	var blockHeaders []headerfs.BlockHeader
	blockHeaders = append(blockHeaders, headerfs.BlockHeader{
		BlockHeader: genesisBlockHeader,
		Height:      0,
	})

	var cfHeaders []headerfs.FilterHeader
	cfHeaders = append(cfHeaders, headerfs.FilterHeader{
		HeaderHash: genesisBlockHeader.BlockHash(),
		FilterHash: *genesisFilterHeader,
		Height:     0,
	})

	// The filter hashes (not the filter headers!) will be sent as
	// part of the CFHeaders response, so we also keep track of
	// them.
	genesisFilter, err := builder.BuildBasicFilter(
		chaincfg.SimNetParams.GenesisBlock, nil,
	)
	if err != nil {
		return nil, fmt.Errorf("unable to build genesis filter: %v",
			err)
	}

	genesisFilterHash, err := builder.GetFilterHash(genesisFilter)
	if err != nil {
		return nil, fmt.Errorf("unable to get genesis filter hash: %v",
			err)
	}

	var filterHashes []chainhash.Hash
	filterHashes = append(filterHashes, genesisFilterHash)

	// Also keep track of the current filter header. We use this to
	// calculate the next filter header, as it commits to the
	// previous.
	currentCFHeader := *genesisFilterHeader

	// checkpoints will be the checkpoints passed to
	// getCheckpointedCFHeaders.
	var checkpoints []*chainhash.Hash

	for height := uint32(1); height <= maxHeight; height++ {
		header := heightToHeader(height)
		blockHeader := headerfs.BlockHeader{
			BlockHeader: header,
			Height:      height,
		}

		blockHeaders = append(blockHeaders, blockHeader)

		// It doesn't really matter what filter the filter
		// header commit to, so just use the height as a nonce
		// for the filters.
		filterHash := chainhash.Hash{}
		binary.BigEndian.PutUint32(filterHash[:], height)
		filterHashes = append(filterHashes, filterHash)

		// Calculate the current filter header, and add to our
		// slice.
		currentCFHeader = chainhash.DoubleHashH(
			append(filterHash[:], currentCFHeader[:]...),
		)
		cfHeaders = append(cfHeaders, headerfs.FilterHeader{
			HeaderHash: header.BlockHash(),
			FilterHash: currentCFHeader,
			Height:     height,
		})

		// Each interval we must record a checkpoint.
		if height%wire.CFCheckptInterval == 0 {
			// We must make a copy of the current header to
			// avoid mutation.
			cfh := currentCFHeader
			checkpoints = append(checkpoints, &cfh)
<<<<<<< HEAD
			onCheckpoint(&currentCFHeader)
=======

			if onCheckpoint != nil {
				onCheckpoint(&currentCFHeader)
			}
>>>>>>> 9a42f7df
		}
	}

	return &headers{
		blockHeaders: blockHeaders,
		cfHeaders:    cfHeaders,
		checkpoints:  checkpoints,
		filterHashes: filterHashes,
	}, nil
}

// generateResponses generates the MsgCFHeaders messages from the given queries
// and headers.
func generateResponses(msgs []wire.Message,
	headers *headers) ([]*wire.MsgCFHeaders, error) {

	// Craft a response for each message.
	var responses []*wire.MsgCFHeaders
	for _, msg := range msgs {
		// Only GetCFHeaders expected.
		q, ok := msg.(*wire.MsgGetCFHeaders)
		if !ok {
			return nil, fmt.Errorf("got unexpected message %T",
				msg)
		}

		// The start height must be set to a checkpoint height+1.
		if q.StartHeight%wire.CFCheckptInterval != 1 {
			return nil, fmt.Errorf("unexpexted start height %v",
				q.StartHeight)
		}

		var prevFilterHeader chainhash.Hash
		switch q.StartHeight {

		// If the start height is 1 the prevFilterHeader is set to the
		// genesis header.
		case 1:
			genesisFilterHeader := headers.cfHeaders[0].FilterHash
			prevFilterHeader = genesisFilterHeader

<<<<<<< HEAD
			// Otherwise we use one of the created checkpoints.
=======
		// Otherwise we use one of the created checkpoints.
>>>>>>> 9a42f7df
		default:
			j := q.StartHeight/wire.CFCheckptInterval - 1
			prevFilterHeader = *headers.checkpoints[j]
		}

		resp := &wire.MsgCFHeaders{
			FilterType:       q.FilterType,
			StopHash:         q.StopHash,
			PrevFilterHeader: prevFilterHeader,
		}

		// Keep adding filter hashes until we reach the stop hash.
		for h := q.StartHeight; ; h++ {
			resp.FilterHashes = append(
				resp.FilterHashes, &headers.filterHashes[h],
			)

			blockHash := headers.blockHeaders[h].BlockHash()
			if blockHash == q.StopHash {
				break
			}
		}

		responses = append(responses, resp)
	}

	return responses, nil
}

// TestBlockManagerInitialInterval tests that the block manager is able to
// handle checkpointed filter header query responses in out of order, and when
// a partial interval is already written to the store.
func TestBlockManagerInitialInterval(t *testing.T) {
	t.Parallel()

	type testCase struct {
		// permute indicates whether responses should be permutated.
		permute bool

		// partialInterval indicates whether we should write parts of
		// the first checkpoint interval to the filter header store
		// before starting the test.
		partialInterval bool

		// repeat indicates whether responses should be repeated.
		repeat bool
	}

	// Generate all combinations of testcases.
	var testCases []testCase
	b := []bool{false, true}
	for _, perm := range b {
		for _, part := range b {
			for _, rep := range b {
				testCases = append(testCases, testCase{
					permute:         perm,
					partialInterval: part,
					repeat:          rep,
				})
			}
		}
	}

	for _, test := range testCases {
		testDesc := fmt.Sprintf("permute=%v, partial=%v, repeat=%v",
			test.permute, test.partialInterval, test.repeat)

		bm, hdrStore, cfStore, cleanUp, err := setupBlockManager()
		if err != nil {
			t.Fatalf("unable to set up ChainService: %v", err)
		}
		defer cleanUp()

		// Keep track of the filter headers and block headers. Since
		// the genesis headers are written automatically when the store
		// is created, we query it to add to the slices.
		genesisBlockHeader, _, err := hdrStore.ChainTip()
		if err != nil {
			t.Fatal(err)
		}

		genesisFilterHeader, _, err := cfStore.ChainTip()
		if err != nil {
			t.Fatal(err)
		}

		headers, err := generateHeaders(genesisBlockHeader,
<<<<<<< HEAD
			genesisFilterHeader, func(*chainhash.Hash) {})
		if err != nil {
			t.Fatalf("unable to generate headers;: %v", err)
=======
			genesisFilterHeader, nil)
		if err != nil {
			t.Fatalf("unable to generate headers: %v", err)
>>>>>>> 9a42f7df
		}

		// Write all block headers but the genesis, since it is already
		// in the store.
		if err = hdrStore.WriteHeaders(headers.blockHeaders[1:]...); err != nil {
			t.Fatalf("Error writing batch of headers: %s", err)
		}

		// We emulate the case where a few filter headers are already
		// written to the store by writing 1/3 of the first interval.
		if test.partialInterval {
			err = cfStore.WriteHeaders(
				headers.cfHeaders[1 : wire.CFCheckptInterval/3]...,
			)
			if err != nil {
				t.Fatalf("Error writing batch of headers: %s",
					err)
			}
		}

		// We set up a custom query batch method for this test, as we
		// will use this to feed the blockmanager with our crafted
		// responses.
		bm.server.queryBatch = func(msgs []wire.Message,
			f func(*ServerPeer, wire.Message, wire.Message) bool,
			q <-chan struct{}, qo ...QueryOption) {

			responses, err := generateResponses(msgs, headers)
			if err != nil {
				t.Fatalf("unable to generate responses: %v",
					err)
			}

			// We permute the response order if the test signals
			// that.
			perm := rand.Perm(len(responses))
			for i, v := range perm {
				index := i
				if test.permute {
					index = v
				}

				// Before sending we take a copy of the
				// message, as we cannot guarantee that it
				// won't be modified.
				r := *responses[index]

				// Let the blockmanager handle the message.
				if !f(nil, msgs[index], responses[index]) {
					t.Fatalf("got response false on "+
						"send of index %d: %v",
						index, testDesc)
<<<<<<< HEAD
				}

				// If we are not testing repeated responses, go
				// on to the next response.
				if !test.repeat {
					continue
				}

=======
				}

				// If we are not testing repeated responses, go
				// on to the next response.
				if !test.repeat {
					continue
				}

>>>>>>> 9a42f7df
				// Otherwise resend the response we just sent.
				if !f(nil, msgs[index], &r) {
					t.Fatalf("got response false on "+
						"resend of index %d: %v",
						index, testDesc)
				}

			}
		}

		// Call the get checkpointed cf headers method with the
		// checkpoints we created to start the test.
		bm.getCheckpointedCFHeaders(
			headers.checkpoints, cfStore, wire.GCSFilterRegular,
		)

		// Finally make sure the filter header tip is what we expect.
		tip, tipHeight, err := cfStore.ChainTip()
		if err != nil {
			t.Fatal(err)
		}

		if tipHeight != maxHeight {
			t.Fatalf("expected tip height to be %v, was %v",
				maxHeight, tipHeight)
		}

		lastCheckpoint := headers.checkpoints[len(headers.checkpoints)-1]
		if *tip != *lastCheckpoint {
			t.Fatalf("expected tip to be %v, was %v",
				lastCheckpoint, tip)
		}
	}
}

// TestBlockManagerInvalidInterval tests that the block manager is able to
// determine it is receiving corrupt checkpoints and filter headers.
func TestBlockManagerInvalidInterval(t *testing.T) {
	t.Parallel()

	type testCase struct {
		// wrongGenesis indicates whether we should start deriving the
		// filters from a wrong genesis.
		wrongGenesis bool

		// intervalMisaligned indicates whether each interval prev hash
		// should not line up with the previous checkpoint.
		intervalMisaligned bool

		// invalidPrevHash indicates whether the interval responses
		// should have a prev hash that doesn't mathc that interval.
		invalidPrevHash bool

		// partialInterval indicates whether we should write parts of
		// the first checkpoint interval to the filter header store
		// before starting the test.
		partialInterval bool

		// firstInvalid is the first interval we expect the
		// blockmanager to determine is invalid.
		firstInvalid int
	}

	testCases := []testCase{
		// With a set of checkpoints and filter headers calculated from
		// the wrong genesis, the block manager should be able to
		// determine that the first interval doesn't line up.
		{
			wrongGenesis: true,
			firstInvalid: 0,
		},

		// With checkpoints calculated from the wrong genesis, and a
		// partial set of filter headers already written, the first
		// interval should be considered invalid.
		{
			wrongGenesis:    true,
			partialInterval: true,
			firstInvalid:    0,
		},

		// With intervals not lining up, the second interval should
		// be determined invalid.
		{
			intervalMisaligned: true,
			firstInvalid:       1,
		},

		// With misaligned intervals and a partial interval written, the
		// second interval should be considered invalid.
		{
			intervalMisaligned: true,
			partialInterval:    true,
			firstInvalid:       1,
		},

		// With responses having invalid prev hashes, the second
		// interval should be deemed invalid.
		{
			invalidPrevHash: true,
			firstInvalid:    1,
		},
	}

	for _, test := range testCases {
		bm, hdrStore, cfStore, cleanUp, err := setupBlockManager()
		if err != nil {
			t.Fatalf("unable to set up ChainService: %v", err)
		}
		defer cleanUp()

		// Keep track of the filter headers and block headers. Since
		// the genesis headers are written automatically when the store
		// is created, we query it to add to the slices.
		genesisBlockHeader, _, err := hdrStore.ChainTip()
		if err != nil {
			t.Fatal(err)
		}

		genesisFilterHeader, _, err := cfStore.ChainTip()
		if err != nil {
			t.Fatal(err)
		}
		// To emulate a full node serving us filter headers derived
		// from different genesis than what we have, we flip a bit in
		// the genesis filter header.
		if test.wrongGenesis {
			genesisFilterHeader[0] ^= 1
		}

		headers, err := generateHeaders(genesisBlockHeader,
			genesisFilterHeader,
			func(currentCFHeader *chainhash.Hash) {
				// If we are testing that each interval doesn't
				// line up properly with the previous, we flip
				// a bit in the current header before
				// calculating the next interval checkpoint.
				if test.intervalMisaligned {
					currentCFHeader[0] ^= 1
				}
			})
		if err != nil {
<<<<<<< HEAD
			t.Fatalf("unable to generate headers;: %v", err)
=======
			t.Fatalf("unable to generate headers: %v", err)
>>>>>>> 9a42f7df
		}

		// Write all block headers but the genesis, since it is already
		// in the store.
		if err = hdrStore.WriteHeaders(headers.blockHeaders[1:]...); err != nil {
			t.Fatalf("Error writing batch of headers: %s", err)
		}

		// We emulate the case where a few filter headers are already
		// written to the store by writing 1/3 of the first interval.
		if test.partialInterval {
			err = cfStore.WriteHeaders(
				headers.cfHeaders[1 : wire.CFCheckptInterval/3]...,
			)
			if err != nil {
				t.Fatalf("Error writing batch of headers: %s",
					err)
			}
		}

		bm.server.queryBatch = func(msgs []wire.Message,
			f func(*ServerPeer, wire.Message, wire.Message) bool,
			q <-chan struct{}, qo ...QueryOption) {

			responses, err := generateResponses(msgs, headers)
			if err != nil {
				t.Fatalf("unable to generate responses: %v",
					err)
			}

			// Since we used the generated checkpoints when
			// creating the responses, we must flip the
			// PrevFilterHeader bit back before sending them if we
			// are checking for misaligned intervals. This to
			// ensure we don't hit the invalid prev hash case.
			if test.intervalMisaligned {
				for i := range responses {
					if i == 0 {
						continue
					}
					responses[i].PrevFilterHeader[0] ^= 1
				}
			}

			// If we are testing for intervals with invalid prev
			// hashes, we flip a bit to corrup them, regardless of
			// whether we are testing misaligned intervals.
			if test.invalidPrevHash {
				for i := range responses {
					if i == 0 {
						continue
					}
					responses[i].PrevFilterHeader[1] ^= 1
				}
			}

			// Check that the success of the callback match what we
			// expect.
			for i := range responses {
				success := f(nil, msgs[i], responses[i])
				if i == test.firstInvalid {
					if success {
						t.Fatalf("expected interval "+
							"%d to be invalid", i)
					}
					break
				}

				if !success {
					t.Fatalf("expected interval %d to be "+
						"valid", i)
				}
			}
		}

		// Start the test by calling the get checkpointed cf headers
		// method with the checkpoints we created.
		bm.getCheckpointedCFHeaders(
			headers.checkpoints, cfStore, wire.GCSFilterRegular,
		)
	}
}<|MERGE_RESOLUTION|>--- conflicted
+++ resolved
@@ -64,23 +64,6 @@
 	// Set up a chain service for the block manager. Each test should set
 	// custom query methods on this chain service.
 	cs := &ChainService{
-<<<<<<< HEAD
-		BlockHeaders: hdrStore,
-	}
-
-	// Set up a blockManager with the chain service we defined.
-	bm := &blockManager{
-		server: cs,
-		blkHeaderProgressLogger: newBlockProgressLogger(
-			"Processed", "block", log,
-		),
-		fltrHeaderProgessLogger: newBlockProgressLogger(
-			"Verified", "filter header", log,
-		),
-	}
-	bm.newHeadersSignal = sync.NewCond(&bm.newHeadersMtx)
-	bm.newFilterHeadersSignal = sync.NewCond(&bm.newFilterHeadersMtx)
-=======
 		chainParams:      chaincfg.SimNetParams,
 		BlockHeaders:     hdrStore,
 		RegFilterHeaders: cfStore,
@@ -92,7 +75,6 @@
 		return nil, nil, nil, nil, fmt.Errorf("unable to create "+
 			"blockmanager: %v", err)
 	}
->>>>>>> 9a42f7df
 
 	return bm, hdrStore, cfStore, cleanUp, nil
 }
@@ -188,14 +170,10 @@
 			// avoid mutation.
 			cfh := currentCFHeader
 			checkpoints = append(checkpoints, &cfh)
-<<<<<<< HEAD
-			onCheckpoint(&currentCFHeader)
-=======
 
 			if onCheckpoint != nil {
 				onCheckpoint(&currentCFHeader)
 			}
->>>>>>> 9a42f7df
 		}
 	}
 
@@ -237,11 +215,7 @@
 			genesisFilterHeader := headers.cfHeaders[0].FilterHash
 			prevFilterHeader = genesisFilterHeader
 
-<<<<<<< HEAD
-			// Otherwise we use one of the created checkpoints.
-=======
 		// Otherwise we use one of the created checkpoints.
->>>>>>> 9a42f7df
 		default:
 			j := q.StartHeight/wire.CFCheckptInterval - 1
 			prevFilterHeader = *headers.checkpoints[j]
@@ -329,15 +303,9 @@
 		}
 
 		headers, err := generateHeaders(genesisBlockHeader,
-<<<<<<< HEAD
-			genesisFilterHeader, func(*chainhash.Hash) {})
-		if err != nil {
-			t.Fatalf("unable to generate headers;: %v", err)
-=======
 			genesisFilterHeader, nil)
 		if err != nil {
 			t.Fatalf("unable to generate headers: %v", err)
->>>>>>> 9a42f7df
 		}
 
 		// Write all block headers but the genesis, since it is already
@@ -390,7 +358,6 @@
 					t.Fatalf("got response false on "+
 						"send of index %d: %v",
 						index, testDesc)
-<<<<<<< HEAD
 				}
 
 				// If we are not testing repeated responses, go
@@ -399,16 +366,6 @@
 					continue
 				}
 
-=======
-				}
-
-				// If we are not testing repeated responses, go
-				// on to the next response.
-				if !test.repeat {
-					continue
-				}
-
->>>>>>> 9a42f7df
 				// Otherwise resend the response we just sent.
 				if !f(nil, msgs[index], &r) {
 					t.Fatalf("got response false on "+
@@ -551,11 +508,7 @@
 				}
 			})
 		if err != nil {
-<<<<<<< HEAD
-			t.Fatalf("unable to generate headers;: %v", err)
-=======
 			t.Fatalf("unable to generate headers: %v", err)
->>>>>>> 9a42f7df
 		}
 
 		// Write all block headers but the genesis, since it is already
