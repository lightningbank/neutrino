--- conflicted
+++ resolved
@@ -771,14 +771,6 @@
 func (b *blockManager) getCheckpointedCFHeaders(checkpoints []*chainhash.Hash,
 	store *headerfs.FilterHeaderStore, fType wire.FilterType) {
 
-	// We fetch the genesis header to use for verifying the first received
-	// interval.
-	genesisHeader, err := store.FetchHeaderByHeight(0)
-	if err != nil {
-		panic(fmt.Sprintf("failed getting genesis filter header "+
-			"from store: %v", err))
-	}
-
 	// We keep going until we've caught up the filter header store with the
 	// latest known checkpoint.
 	curHeader, curHeight, err := store.ChainTip()
@@ -897,11 +889,7 @@
 			// checkpoint index as the previous checkpoint when
 			// verifying that the filter headers in the response
 			// match up.
-<<<<<<< HEAD
-			prevCheckpoint := genesisHeader
-=======
 			prevCheckpoint := &b.genesisHeader
->>>>>>> 9a42f7df
 			if checkPointIndex > 0 {
 				prevCheckpoint = checkpoints[checkPointIndex-1]
 
